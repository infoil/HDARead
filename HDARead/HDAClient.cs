--- conflicted
+++ resolved
@@ -1,698 +1,342 @@
-<<<<<<< HEAD
-﻿using System;
-using System.Collections.Generic;
-using System.Linq;
-
-using System.Diagnostics;
-
-namespace HDARead
-{
-    class HDAClient {
-
-        private Opc.Hda.Server _OPCServer = null;
-        public Opc.Hda.ServerStatus Status = null;
-        public Opc.Hda.Aggregate[] SupportedAggregates = null;
-        private TraceSource _trace; 
-
-        public enum OPCHDA_AGGREGATE {
-            ANNOTATIONS = 24,
-            WORSTQUALITY = 23,
-            PERCENTBAD = 22,
-            PERCENTGOOD = 21,
-            DURATIONBAD = 20,
-            DURATIONGOOD = 19,
-            RANGE = 18,
-            VARIANCE = 17,
-            REGDEV = 16,
-            REGCONST = 15,
-            REGSLOPE = 14,
-            DELTA = 13,
-            END = 12,
-            START = 11,
-            MAXIMUM = 10,
-            MAXIMUMACTUALTIME = 9,
-            MINIMUM = 8,
-            MINIMUMACTUALTIME = 7,
-            STDEV = 6,
-            COUNT = 5,
-            TIMEAVERAGE = 4,
-            AVERAGE = 3,
-            TOTAL = 2,
-            INTERPOLATIVE = 1,
-            NOAGGREGATE = 0
-        }
-
-        public HDAClient() {
-            _trace = new TraceSource("HDAClientTraceSource");
-            _trace.TraceEvent(TraceEventType.Verbose, 0, "Created HDAClient");
-        }
-
-        // This constructor sets verbosity level to HDACLient instance
-        public HDAClient(SourceSwitch sw) {
-            _trace = new TraceSource("HDAClientTraceSource");
-            _trace.Switch = sw;
-            _trace.TraceEvent(TraceEventType.Verbose, 0, "Created HDAClient");
-        }
-
-        // Connect to OPC HDA server
-        public bool Connect(string HostName, string ServerName) {
-
-            var url = new Opc.URL();
-
-            url.Scheme = Opc.UrlScheme.HDA;
-            url.HostName = HostName;
-            url.Path = ServerName;
-
-            try {
-                var fact = new OpcCom.Factory();
-                if ((_OPCServer != null) && (!_OPCServer.IsConnected)) {
-                    _trace.TraceEvent(TraceEventType.Verbose, 0, "_OPCServer is disconnected, disposing object");
-                    //Unfortunately, in case of lost connection simply calling .Connect() doesn't work :(
-                    //Let's try to recreate the object from scratch
-                    _OPCServer.Dispose();
-                    _OPCServer = null;
-                }
-
-                if (_OPCServer == null) {
-                    _trace.TraceEvent(TraceEventType.Verbose, 0, "_OPCServer is null, creating new object");
-                    _OPCServer = new Opc.Hda.Server(fact, null);
-                } 
-
-                if (!_OPCServer.IsConnected) {
-                    _trace.TraceEvent(TraceEventType.Verbose, 0, "OPC server is disconnected, trying to connect");
-                    _OPCServer.Connect(url, new Opc.ConnectData(new System.Net.NetworkCredential(), null));
-                    if (!_OPCServer.IsConnected) {
-                        _trace.TraceEvent(TraceEventType.Error, 0, "Connection failed without exception: {0}", url.ToString());
-                        return false;
-                    }
-                    _trace.TraceEvent(TraceEventType.Verbose, 0, "Succesfully connected to {0}, obj: {1}", url.ToString(), _OPCServer.GetHashCode().ToString());
-                }
-                try
-                {
-                    Status = _OPCServer.GetStatus();
-                    _trace.TraceEvent(TraceEventType.Verbose, 0, "OPC server status:\n" +
-                        "\tCurrentTime:     {0}\n" +
-                        "\tMaxReturnValues: {1}\n" +
-                        "\tProductVersion:  {2}\n" +
-                        "\tServerState:     {3}\n" +
-                        "\tStartTime:       {4}\n" +
-                        "\tStatusInfo:      {5}\n" +
-                        "\tVendorInfo:      {6}\n",
-                        Status.CurrentTime,
-                        Status.MaxReturnValues,
-                        Status.ProductVersion,
-                        Status.ServerState,
-                        Status.StartTime,
-                        Status.StatusInfo,
-                        Status.VendorInfo);
-                }
-                catch (Exception e)
-                {
-                    _trace.TraceEvent(TraceEventType.Warning, 0, "Can't get server status: {0}, {1}", url.ToString(), e.Message);
-                }
-                try
-                {
-                    _trace.TraceEvent(TraceEventType.Verbose, 0, "SupportedAggregates:");
-                    SupportedAggregates = _OPCServer.GetAggregates();
-                    foreach (Opc.Hda.Aggregate agg in SupportedAggregates)
-                    {
-                        _trace.TraceEvent(TraceEventType.Verbose, 0, "{0}\t{1}\t{2}", agg.ID, agg.Name, agg.Description);
-                    }
-                }
-                catch (Exception e)
-                {
-                    _trace.TraceEvent(TraceEventType.Warning, 0, "Can't get server supported aggregates: {0}, {1}", url.ToString(), e.Message);
-                }
-            }
-            catch (Exception e)
-            {
-                _trace.TraceEvent(TraceEventType.Error, 0, "Connection failed: {0}, {1}", url.ToString(), e.Message);
-                return false;
-            }
-            return true;
-        }
-
-
-        // Checks (validates) given list of tags, and removes non-existent tags from the list
-        // Error messages are written to console.
-        // Returns true if all tags are valid, false otherwise.
-        public bool Validate(List<string> Tagnames) {
-            // Check if tags exist
-            var ItemIds = new Opc.ItemIdentifier[Tagnames.Count()];
-            for (int i = 0; i < Tagnames.Count(); i++) {
-                ItemIds[i] = new Opc.ItemIdentifier(Tagnames[i]);
-            }
-            var res = _OPCServer.ValidateItems(ItemIds);
-            bool all_valid = true;
-            for (int i = Tagnames.Count() - 1; i >= 0; i--) {
-                if (!res[i].ResultID.Succeeded()) {
-                    Console.ForegroundColor = ConsoleColor.Yellow;
-                    Console.WriteLine("Tag {0} is not valid and will not be read. Result_ID={1}", Tagnames[i], res[i].ResultID.ToString());
-                    Console.ResetColor();
-                    Tagnames.RemoveAt(i);
-                    all_valid = false;
-                }
-            }
-            return all_valid;
-        }
-
-        // This method uses Opc.Hda.Server class to read data
-        // If OutWriter is specified, it is applied to data that were read.
-        // In this case OPCHDAItemValues is NOT returned, to save memory. 
-        public bool Read(string strStartTime,
-                         string strEndTime,
-                         string[] Tagnames,
-                         int AggregateID,
-                         int MaxValues,
-                         int ResampleInterval,
-                         bool IncludeBounds,
-                         bool read_raw,
-                         OutputWriter OutWriter,
-                         out Opc.Hda.ItemValueCollection[] OPCHDAItemValues) {
-
-            if ((Tagnames == null) || (Tagnames.Count() == 0)) {
-                _trace.TraceEvent(TraceEventType.Error, 0, "HDAClient.Read: no tagnames to read");
-                OPCHDAItemValues = null;
-                return false;
-            }
-
-            if (!read_raw && !(SupportedAggregates.Any(a => a.ID == AggregateID))) {
-                _trace.TraceEvent(TraceEventType.Error, 0, "HDAClient.Read: this aggregate is not supported");
-                OPCHDAItemValues = null;
-                return false;
-            }
-
-            var ItemIds = new Opc.ItemIdentifier[Tagnames.Count()];
-            for (int i = 0; i < Tagnames.Count(); i++) {
-                ItemIds[i] = new Opc.ItemIdentifier(Tagnames[i]);
-            }
-            // When using Server.ReadProcessed instead of Trend.ReadProcessed, we have to manually Server.CreateItems before.
-            // We also have to call ReleaseItems after use
-            var ItemIDResults = _OPCServer.CreateItems(ItemIds);
-            for (int i = 0; i < Tagnames.Count(); i++) {
-                if (!ItemIDResults[i].ResultID.Succeeded()) {
-                    _trace.TraceEvent(TraceEventType.Error, 0, "Tag {0} from the read list is still not valid! Result_ID={1}", Tagnames[i], ItemIDResults[i].ResultID.ToString());
-                }
-            }
-
-            DateTime dtStartTime, dtEndTime;
-            Opc.Hda.Time hdaStartTime, hdaEndTime;
-            ConvertStrDatetimeToHDADatetime(strStartTime, out dtStartTime, out hdaStartTime);
-            ConvertStrDatetimeToHDADatetime(strEndTime, out dtEndTime, out hdaEndTime);
-
-            // Specified dtStartTime may be > than dtEndTime, this means that data should be returned in reverse order (see spec)
-            int order = 1;
-            if (dtStartTime > dtEndTime)
-                order = -1;
-
-            Opc.Hda.ItemValueCollection[] tmpOPCHDAItemValues = null;
-            OPCHDAItemValues = null;
-
-            try {
-                if (read_raw) {
-                    if (Status == null)
-                    {
-                        if (MaxValues == -1) MaxValues = 0;
-                    }
-                    else
-                        if (MaxValues == -1 || MaxValues > Status.MaxReturnValues)
-                        {
-                            _trace.TraceEvent(TraceEventType.Verbose, 0, "MaxValue was set to {0} (server cannot return more).", Status.MaxReturnValues);
-                            MaxValues = Status.MaxReturnValues;
-                        }
-                    tmpOPCHDAItemValues = _OPCServer.ReadRaw(hdaStartTime, hdaEndTime, MaxValues, IncludeBounds, ItemIDResults);
-                    if (OutWriter != null) {
-                        OutWriter.WriteHeader(tmpOPCHDAItemValues);
-                        OutWriter.Write(tmpOPCHDAItemValues);
-                    } else {
-                        OPCHDAItemValues = tmpOPCHDAItemValues;
-                    }
-                } else { // ReadProcessed
-                    var Items = new Opc.Hda.Item[Tagnames.Count()];
-                    for (int i = 0; i < Tagnames.Count(); i++) {
-                        Items[i] = new Opc.Hda.Item(ItemIDResults[i]);
-                        Items[i].AggregateID = AggregateID;
-                    }
-
-                    // Server returns data including start datetime, excluding last datetime: [dtStartPortion, dtEndPortion)
-                    DateTime dtStartPortion = dtStartTime;
-                    DateTime dtEndPortion;
-
-                    while (order * ((dtEndTime - dtStartPortion).TotalSeconds) > 0) {
-                        // is 32-bit int enough for Seconds? Yes, it's 68 years
-                        int numvalues =  (int)  Math.Abs((dtEndTime - dtStartPortion).TotalSeconds / ResampleInterval);
-                        if (numvalues > Status.MaxReturnValues) {
-                            dtEndPortion = dtStartPortion.AddSeconds(ResampleInterval * Status.MaxReturnValues * order);
-                            numvalues = Status.MaxReturnValues;
-                        } else
-                            dtEndPortion = dtEndTime;
-
-                        _trace.TraceEvent(TraceEventType.Verbose, 0, "Reading {0} values from {1} to {2}",
-                            numvalues, dtStartPortion.ToString(), dtEndPortion.ToString());
-
-                        tmpOPCHDAItemValues = _OPCServer.ReadProcessed(new Opc.Hda.Time(dtStartPortion),
-                            new Opc.Hda.Time(dtEndPortion), ResampleInterval, Items);
-
-                        if (dtStartPortion.Equals(dtStartTime)) {
-                            // if it was a first call
-                            if (OutWriter != null) {
-                                OutWriter.WriteHeader(tmpOPCHDAItemValues);
-                                OutWriter.Write(tmpOPCHDAItemValues);
-                            } else {
-                                OPCHDAItemValues = tmpOPCHDAItemValues;
-                            }
-                        } else {
-                            if (OutWriter != null) {
-                                OutWriter.Write(tmpOPCHDAItemValues);
-                            } else {
-                                for (int i = 0; i < tmpOPCHDAItemValues.Count(); i++)
-                                    OPCHDAItemValues[i].AddRange(tmpOPCHDAItemValues[i]);
-                            }
-                        }
-                        dtStartPortion = dtEndPortion;
-                    }
-                }
-                if (OPCHDAItemValues != null) {
-                    _trace.TraceEvent(TraceEventType.Verbose, 0, "Number of tags = OPCHDAItemValues.Count()={0}", OPCHDAItemValues.Count());
-                    _trace.TraceEvent(TraceEventType.Verbose, 0, "Number of values for the first tag = OPCHDAItemValues[0].Count={0}",
-                        OPCHDAItemValues[0].Count);
-                }
-                return true;
-            } catch (Opc.ResultIDException e) {
-                _trace.TraceEvent(TraceEventType.Error, 0, "Opc.ResultIDException:" + e.ToString());
-                // anyway, let's try to examine data
-                if (tmpOPCHDAItemValues == null) {
-                    _trace.TraceEvent(TraceEventType.Error, 0, "tmpOPCHDAItemValues == null");
-                } else {
-                    foreach (Opc.Hda.ItemValueCollection item in tmpOPCHDAItemValues) {
-                        _trace.TraceEvent(TraceEventType.Error, 0, "For tag {0}  the ResultID is {1}", item.ItemName, item.ResultID.ToString());
-                    }
-                }
-                return false;
-            } catch (Exception e) {
-                _trace.TraceEvent(TraceEventType.Error, 0, e.Message);
-                _trace.TraceEvent(TraceEventType.Error, 0, e.GetType().ToString());
-
-                if (e.Data.Count > 0) {
-                    _trace.TraceEvent(TraceEventType.Verbose, 0, "  Extra details:");
-                    foreach (System.Collections.DictionaryEntry de in e.Data)
-                        _trace.TraceEvent(TraceEventType.Verbose, 0, "    Key: {0,-20}      Value: {1}",
-                                          "'" + de.Key.ToString() + "'", de.Value);
-                }
-                return false;
-            } finally {
-                _trace.TraceEvent(TraceEventType.Verbose, 0, "Releasing items.");
-                _OPCServer.ReleaseItems(ItemIds);
-                for (int i = 0; i < Tagnames.Count(); i++) {
-                    if (!ItemIDResults[i].ResultID.Succeeded()) {
-                        _trace.TraceEvent(TraceEventType.Error, 0, "Tag {0} couldn't be released! Result_ID={1}", Tagnames[i], ItemIDResults[i].ResultID.ToString());
-                    }
-                }
-                if (OutWriter != null)
-                    OutWriter.Close();
-            }
-        }
-
-
-        public void Disconnect() {
-            if (_OPCServer != null) {
-                if (_OPCServer.IsConnected) {
-                    _OPCServer.Disconnect();
-                    _trace.TraceEvent(TraceEventType.Verbose, 0, "Sucessfully disconnected from OPC HDA server.");
-                } else {
-                    _trace.TraceEvent(TraceEventType.Verbose, 0, "OPC HDA server is unexpectedly disconnected");
-                }
-                _OPCServer.Dispose();
-            }
-        }
-
-        private void ConvertStrDatetimeToHDADatetime(string strDateTime, out DateTime dtDateTime, out Opc.Hda.Time hdaDateTime) {
-            //Constructor Opc.Hda.Time(String) produces relative time, constructor Opc.Hda.Time(DateTime) produces absolute time. 
-            //Constructor Opc.Hda.Time(String) doesn't parse the string. In case if time string is wrong, 
-            //exception will be fired only when ReadProcessed is called.
-            try {
-                //Try to parse date and time. If it is in relative time format (for example NOW-30D),
-                //exception will be generated
-                dtDateTime = DateTime.Parse(strDateTime);
-                //No exception => date and time in absolute format, pass them to Opc.Hda.Time constructor as DateTime
-                hdaDateTime = new Opc.Hda.Time(dtDateTime);
-            } catch (FormatException) {
-                //Exception fired => Date and time in relative format.
-                //Pass them to Opc.Hda.Time constructor as strings
-                hdaDateTime = new Opc.Hda.Time(strDateTime);
-                dtDateTime = hdaDateTime.ResolveTime();
-            }
-
-            _trace.TraceEvent(TraceEventType.Verbose, 0, "Timestamp {0} was recognized as {1}, IsRelative: {2}",
-                strDateTime, hdaDateTime.ToString(), hdaDateTime.IsRelative);
-
-            return;
-        }
-    }
-}
-=======
-﻿using System;
-using System.Collections.Generic;
-using System.Linq;
-using System.Text;
-using System.Threading.Tasks;
-
-using Opc;
-using OpcCom;
-
-using System.Diagnostics;
-using Microsoft.VisualBasic.Logging;
-
-namespace HDARead {
-    class HDAClient {
-
-        private Opc.Hda.Server _OPCServer = null;
-        public Opc.Hda.ServerStatus Status = null;
-        public Opc.Hda.Aggregate[] SupportedAggregates = null;
-        private TraceSource _trace; 
-
-        public enum OPCHDA_AGGREGATE {
-            ANNOTATIONS = 24,
-            WORSTQUALITY = 23,
-            PERCENTBAD = 22,
-            PERCENTGOOD = 21,
-            DURATIONBAD = 20,
-            DURATIONGOOD = 19,
-            RANGE = 18,
-            VARIANCE = 17,
-            REGDEV = 16,
-            REGCONST = 15,
-            REGSLOPE = 14,
-            DELTA = 13,
-            END = 12,
-            START = 11,
-            MAXIMUM = 10,
-            MAXIMUMACTUALTIME = 9,
-            MINIMUM = 8,
-            MINIMUMACTUALTIME = 7,
-            STDEV = 6,
-            COUNT = 5,
-            TIMEAVERAGE = 4,
-            AVERAGE = 3,
-            TOTAL = 2,
-            INTERPOLATIVE = 1,
-            NOAGGREGATE = 0
-        }
-
-        public HDAClient() {
-            _trace = new TraceSource("HDAClientTraceSource");
-            _trace.TraceEvent(TraceEventType.Verbose, 0, "Created HDAClient");
-        }
-
-        // This constructor sets verbosity level to HDACLient instance
-        public HDAClient(SourceSwitch sw) {
-            _trace = new TraceSource("HDAClientTraceSource");
-            _trace.Switch = sw;
-            _trace.TraceEvent(TraceEventType.Verbose, 0, "Created HDAClient");
-        }
-
-        // Connect to OPC HDA server
-        public bool Connect(string HostName, string ServerName) {
-
-            var url = new Opc.URL();
-
-            url.Scheme = Opc.UrlScheme.HDA;
-            url.HostName = HostName;
-            url.Path = ServerName;
-
-            try {
-                var fact = new OpcCom.Factory();
-                if ((_OPCServer != null) && (!_OPCServer.IsConnected)) {
-                    _trace.TraceEvent(TraceEventType.Verbose, 0, "_OPCServer is disconnected, disposing object");
-                    //Unfortunately, in case of lost connection simply calling .Connect() doesn't work :(
-                    //Let's try to recreate the object from scratch
-                    _OPCServer.Dispose();
-                    _OPCServer = null;
-                }
-
-                if (_OPCServer == null) {
-                    _trace.TraceEvent(TraceEventType.Verbose, 0, "_OPCServer is null, creating new object");
-                    _OPCServer = new Opc.Hda.Server(fact, null);
-                } 
-
-                if (!_OPCServer.IsConnected) {
-                    _trace.TraceEvent(TraceEventType.Verbose, 0, "OPC server is disconnected, trying to connect");
-                    _OPCServer.Connect(url, new Opc.ConnectData(new System.Net.NetworkCredential(), null));
-                    if (!_OPCServer.IsConnected) {
-                        _trace.TraceEvent(TraceEventType.Error, 0, "Connection failed without exception: {0}", url.ToString());
-                        return false;
-                    }
-                    _trace.TraceEvent(TraceEventType.Verbose, 0, "Succesfully connected to {0}, obj: {1}", url.ToString(), _OPCServer.GetHashCode().ToString());
-                }
-                try {
-                    Status = _OPCServer.GetStatus();
-                    _trace.TraceEvent(TraceEventType.Verbose, 0, "OPC server status:\n" +
-                        "\tCurrentTime:     {0}\n" +
-                        "\tMaxReturnValues: {1}\n" +
-                        "\tProductVersion:  {2}\n" +
-                        "\tServerState:     {3}\n" +
-                        "\tStartTime:       {4}\n" +
-                        "\tStatusInfo:      {5}\n" +
-                        "\tVendorInfo:      {6}\n",
-                        Status.CurrentTime,
-                        Status.MaxReturnValues,
-                        Status.ProductVersion,
-                        Status.ServerState,
-                        Status.StartTime,
-                        Status.StatusInfo,
-                        Status.VendorInfo);
-                } catch (Exception e) {
-                    _trace.TraceEvent(TraceEventType.Warning, 0, "Can't get server status: {0}, {1}", url.ToString(), e.Message);
-                }
-
-                try {
-                    _trace.TraceEvent(TraceEventType.Verbose, 0, "SupportedAggregates:");
-                    SupportedAggregates = _OPCServer.GetAggregates();
-                    foreach (Opc.Hda.Aggregate agg in SupportedAggregates) {
-                        _trace.TraceEvent(TraceEventType.Verbose, 0, "{0}\t{1}\t{2}", agg.ID, agg.Name, agg.Description);
-                    }
-                } catch (Exception e) {
-                    _trace.TraceEvent(TraceEventType.Warning, 0, "Can't get server supported aggregates: {0}, {1}", url.ToString(), e.Message);
-                }
-
-            } catch (Exception e) {
-                _trace.TraceEvent(TraceEventType.Error, 0, "Connection failed: {0}, {1}", url.ToString(), e.Message);
-                return false;
-            }
-
-            return true;
-        }
-
-
-        // Checks (validates) given list of tags, and removes non-existent tags from the list
-        // Error messages are written to console.
-        // Returns true if all tags are valid, false otherwise.
-        public bool Validate(List<string> Tagnames) {
-            // Check if tags exist
-            var ItemIds = new Opc.ItemIdentifier[Tagnames.Count()];
-            for (int i = 0; i < Tagnames.Count(); i++) {
-                ItemIds[i] = new Opc.ItemIdentifier(Tagnames[i]);
-            }
-            var res = _OPCServer.ValidateItems(ItemIds);
-            bool all_valid = true;
-            for (int i = Tagnames.Count() - 1; i >= 0; i--) {
-                if (!res[i].ResultID.Succeeded()) {
-                    Console.ForegroundColor = ConsoleColor.Yellow;
-                    Console.WriteLine("Tag {0} is not valid and will not be read. Result_ID={1}", Tagnames[i], res[i].ResultID.ToString());
-                    Console.ResetColor();
-                    Tagnames.RemoveAt(i);
-                    all_valid = false;
-                }
-            }
-            return all_valid;
-        }
-
-        // This method uses Opc.Hda.Server class to read data
-        // If OutWriter is specified, it is applied to data that were read.
-        // In this case OPCHDAItemValues is NOT returned, to save memory. 
-        public bool Read(string strStartTime,
-                         string strEndTime,
-                         string[] Tagnames,
-                         int AggregateID,
-                         int MaxValues,
-                         int ResampleInterval,
-                         bool IncludeBounds,
-                         bool read_raw,
-                         OutputWriter OutWriter,
-                         out Opc.Hda.ItemValueCollection[] OPCHDAItemValues) {
-
-            if ((Tagnames == null) || (Tagnames.Count() == 0)) {
-                _trace.TraceEvent(TraceEventType.Error, 0, "HDAClient.Read: no tagnames to read");
-                OPCHDAItemValues = null;
-                return false;
-            }
-
-            if (!read_raw && !(SupportedAggregates.Any(a => a.ID == AggregateID))) {
-                _trace.TraceEvent(TraceEventType.Error, 0, "HDAClient.Read: this aggregate is not supported");
-                OPCHDAItemValues = null;
-                return false;
-            }
-
-            var ItemIds = new Opc.ItemIdentifier[Tagnames.Count()];
-            for (int i = 0; i < Tagnames.Count(); i++) {
-                ItemIds[i] = new Opc.ItemIdentifier(Tagnames[i]);
-            }
-            // When using Server.ReadProcessed instead of Trend.ReadProcessed, we have to manually Server.CreateItems before.
-            // We also have to call ReleaseItems after use
-            var ItemIDResults = _OPCServer.CreateItems(ItemIds);
-            for (int i = 0; i < Tagnames.Count(); i++) {
-                if (!ItemIDResults[i].ResultID.Succeeded()) {
-                    _trace.TraceEvent(TraceEventType.Error, 0, "Tag {0} from the read list is still not valid! Result_ID={1}", Tagnames[i], ItemIDResults[i].ResultID.ToString());
-                }
-            }
-
-            DateTime dtStartTime, dtEndTime;
-            Opc.Hda.Time hdaStartTime, hdaEndTime;
-            ConvertStrDatetimeToHDADatetime(strStartTime, out dtStartTime, out hdaStartTime);
-            ConvertStrDatetimeToHDADatetime(strEndTime, out dtEndTime, out hdaEndTime);
-
-            // Specified dtStartTime may be > than dtEndTime, this means that data should be returned in reverse order (see spec)
-            int order = 1;
-            if (dtStartTime > dtEndTime)
-                order = -1;
-
-            Opc.Hda.ItemValueCollection[] tmpOPCHDAItemValues = null;
-            OPCHDAItemValues = null;
-
-            try {
-                if (read_raw) {
-                    if ((Status != null) && (MaxValues > Status.MaxReturnValues)) {
-                        _trace.TraceEvent(TraceEventType.Verbose, 0, "MaxValue was set to {0} (server cannot return more).", Status.MaxReturnValues);
-                        MaxValues = Status.MaxReturnValues;
-                    }
-                    tmpOPCHDAItemValues = _OPCServer.ReadRaw(hdaStartTime, hdaEndTime, MaxValues, IncludeBounds, ItemIDResults);
-                    if (OutWriter != null) {
-                        OutWriter.WriteHeader(tmpOPCHDAItemValues);
-                        OutWriter.Write(tmpOPCHDAItemValues);
-                    } else {
-                        OPCHDAItemValues = tmpOPCHDAItemValues;
-                    }
-                } else { // ReadProcessed
-                    var Items = new Opc.Hda.Item[Tagnames.Count()];
-                    for (int i = 0; i < Tagnames.Count(); i++) {
-                        Items[i] = new Opc.Hda.Item(ItemIDResults[i]);
-                        Items[i].AggregateID = AggregateID;
-                    }
-
-                    // Server returns data including start datetime, excluding last datetime: [dtStartPortion, dtEndPortion)
-                    DateTime dtStartPortion = dtStartTime;
-                    DateTime dtEndPortion;
-
-                    while (order * ((dtEndTime - dtStartPortion).TotalSeconds) > 0) {
-                        // is 32-bit int enough for Seconds? Yes, it's 68 years
-                        int numvalues =  (int)  Math.Abs((dtEndTime - dtStartPortion).TotalSeconds / ResampleInterval);
-                        if (numvalues > Status.MaxReturnValues) {
-                            dtEndPortion = dtStartPortion.AddSeconds(ResampleInterval * Status.MaxReturnValues * order);
-                            numvalues = Status.MaxReturnValues;
-                        } else
-                            dtEndPortion = dtEndTime;
-
-                        _trace.TraceEvent(TraceEventType.Verbose, 0, "Reading {0} values from {1} to {2}",
-                            numvalues, dtStartPortion.ToString(), dtEndPortion.ToString());
-
-                        tmpOPCHDAItemValues = _OPCServer.ReadProcessed(new Opc.Hda.Time(dtStartPortion),
-                            new Opc.Hda.Time(dtEndPortion), ResampleInterval, Items);
-
-                        if (dtStartPortion.Equals(dtStartTime)) {
-                            // if it was a first call
-                            if (OutWriter != null) {
-                                OutWriter.WriteHeader(tmpOPCHDAItemValues);
-                                OutWriter.Write(tmpOPCHDAItemValues);
-                            } else {
-                                OPCHDAItemValues = tmpOPCHDAItemValues;
-                            }
-                        } else {
-                            if (OutWriter != null) {
-                                OutWriter.Write(tmpOPCHDAItemValues);
-                            } else {
-                                for (int i = 0; i < tmpOPCHDAItemValues.Count(); i++)
-                                    OPCHDAItemValues[i].AddRange(tmpOPCHDAItemValues[i]);
-                            }
-                        }
-                        dtStartPortion = dtEndPortion;
-                    }
-                }
-                if (OPCHDAItemValues != null) {
-                    _trace.TraceEvent(TraceEventType.Verbose, 0, "Number of tags = OPCHDAItemValues.Count()={0}", OPCHDAItemValues.Count());
-                    _trace.TraceEvent(TraceEventType.Verbose, 0, "Number of values for the first tag = OPCHDAItemValues[0].Count={0}",
-                        OPCHDAItemValues[0].Count);
-                }
-                return true;
-            } catch (Opc.ResultIDException e) {
-                _trace.TraceEvent(TraceEventType.Error, 0, "Opc.ResultIDException:" + e.ToString());
-                // anyway, let's try to examine data
-                if (tmpOPCHDAItemValues == null) {
-                    _trace.TraceEvent(TraceEventType.Error, 0, "tmpOPCHDAItemValues == null");
-                } else {
-                    foreach (Opc.Hda.ItemValueCollection item in tmpOPCHDAItemValues) {
-                        _trace.TraceEvent(TraceEventType.Error, 0, "For tag {0}  the ResultID is {1}", item.ItemName, item.ResultID.ToString());
-                    }
-                }
-                return false;
-            } catch (Exception e) {
-                _trace.TraceEvent(TraceEventType.Error, 0, e.Message);
-                _trace.TraceEvent(TraceEventType.Error, 0, e.GetType().ToString());
-
-                if (e.Data.Count > 0) {
-                    _trace.TraceEvent(TraceEventType.Verbose, 0, "  Extra details:");
-                    foreach (System.Collections.DictionaryEntry de in e.Data)
-                        _trace.TraceEvent(TraceEventType.Verbose, 0, "    Key: {0,-20}      Value: {1}",
-                                          "'" + de.Key.ToString() + "'", de.Value);
-                }
-                return false;
-            } finally {
-                _trace.TraceEvent(TraceEventType.Verbose, 0, "Releasing items.");
-                _OPCServer.ReleaseItems(ItemIds);
-                for (int i = 0; i < Tagnames.Count(); i++) {
-                    if (!ItemIDResults[i].ResultID.Succeeded()) {
-                        _trace.TraceEvent(TraceEventType.Error, 0, "Tag {0} couldn't be released! Result_ID={1}", Tagnames[i], ItemIDResults[i].ResultID.ToString());
-                    }
-                }
-                if (OutWriter != null)
-                    OutWriter.Close();
-            }
-        }
-
-
-        public void Disconnect() {
-            if (_OPCServer != null) {
-                if (_OPCServer.IsConnected) {
-                    _OPCServer.Disconnect();
-                    _trace.TraceEvent(TraceEventType.Verbose, 0, "Sucessfully disconnected from OPC HDA server.");
-                } else {
-                    _trace.TraceEvent(TraceEventType.Verbose, 0, "OPC HDA server is unexpectedly disconnected");
-                }
-                _OPCServer.Dispose();
-            }
-        }
-
-        private void ConvertStrDatetimeToHDADatetime(string strDateTime, out DateTime dtDateTime, out Opc.Hda.Time hdaDateTime) {
-            //Constructor Opc.Hda.Time(String) produces relative time, constructor Opc.Hda.Time(DateTime) produces absolute time. 
-            //Constructor Opc.Hda.Time(String) doesn't parse the string. In case if time string is wrong, 
-            //exception will be fired only when ReadProcessed is called.
-            try {
-                //Try to parse date and time. If it is in relative time format (for example NOW-30D),
-                //exception will be generated
-                dtDateTime = DateTime.Parse(strDateTime);
-                //No exception => date and time in absolute format, pass them to Opc.Hda.Time constructor as DateTime
-                hdaDateTime = new Opc.Hda.Time(dtDateTime);
-            } catch (FormatException) {
-                //Exception fired => Date and time in relative format.
-                //Pass them to Opc.Hda.Time constructor as strings
-                hdaDateTime = new Opc.Hda.Time(strDateTime);
-                dtDateTime = hdaDateTime.ResolveTime();
-            }
-
-            _trace.TraceEvent(TraceEventType.Verbose, 0, "Timestamp {0} was recognized as {1}, IsRelative: {2}",
-                strDateTime, hdaDateTime.ToString(), hdaDateTime.IsRelative);
-
-            return;
-        }
-    }
-}
->>>>>>> e5170b23
+﻿using System;
+using System.Collections.Generic;
+using System.Linq;
+
+using System.Diagnostics;
+
+namespace HDARead
+{
+    class HDAClient {
+
+        private Opc.Hda.Server _OPCServer = null;
+        public Opc.Hda.ServerStatus Status = null;
+        public Opc.Hda.Aggregate[] SupportedAggregates = null;
+        private TraceSource _trace; 
+
+        public enum OPCHDA_AGGREGATE {
+            ANNOTATIONS = 24,
+            WORSTQUALITY = 23,
+            PERCENTBAD = 22,
+            PERCENTGOOD = 21,
+            DURATIONBAD = 20,
+            DURATIONGOOD = 19,
+            RANGE = 18,
+            VARIANCE = 17,
+            REGDEV = 16,
+            REGCONST = 15,
+            REGSLOPE = 14,
+            DELTA = 13,
+            END = 12,
+            START = 11,
+            MAXIMUM = 10,
+            MAXIMUMACTUALTIME = 9,
+            MINIMUM = 8,
+            MINIMUMACTUALTIME = 7,
+            STDEV = 6,
+            COUNT = 5,
+            TIMEAVERAGE = 4,
+            AVERAGE = 3,
+            TOTAL = 2,
+            INTERPOLATIVE = 1,
+            NOAGGREGATE = 0
+        }
+
+        public HDAClient() {
+            _trace = new TraceSource("HDAClientTraceSource");
+            _trace.TraceEvent(TraceEventType.Verbose, 0, "Created HDAClient");
+        }
+
+        // This constructor sets verbosity level to HDACLient instance
+        public HDAClient(SourceSwitch sw) {
+            _trace = new TraceSource("HDAClientTraceSource");
+            _trace.Switch = sw;
+            _trace.TraceEvent(TraceEventType.Verbose, 0, "Created HDAClient");
+        }
+
+        // Connect to OPC HDA server
+        public bool Connect(string HostName, string ServerName) {
+
+            var url = new Opc.URL();
+
+            url.Scheme = Opc.UrlScheme.HDA;
+            url.HostName = HostName;
+            url.Path = ServerName;
+
+            try {
+                var fact = new OpcCom.Factory();
+                if ((_OPCServer != null) && (!_OPCServer.IsConnected)) {
+                    _trace.TraceEvent(TraceEventType.Verbose, 0, "_OPCServer is disconnected, disposing object");
+                    //Unfortunately, in case of lost connection simply calling .Connect() doesn't work :(
+                    //Let's try to recreate the object from scratch
+                    _OPCServer.Dispose();
+                    _OPCServer = null;
+                }
+
+                if (_OPCServer == null) {
+                    _trace.TraceEvent(TraceEventType.Verbose, 0, "_OPCServer is null, creating new object");
+                    _OPCServer = new Opc.Hda.Server(fact, null);
+                } 
+
+                if (!_OPCServer.IsConnected) {
+                    _trace.TraceEvent(TraceEventType.Verbose, 0, "OPC server is disconnected, trying to connect");
+                    _OPCServer.Connect(url, new Opc.ConnectData(new System.Net.NetworkCredential(), null));
+                    if (!_OPCServer.IsConnected) {
+                        _trace.TraceEvent(TraceEventType.Error, 0, "Connection failed without exception: {0}", url.ToString());
+                        return false;
+                    }
+                    _trace.TraceEvent(TraceEventType.Verbose, 0, "Succesfully connected to {0}, obj: {1}", url.ToString(), _OPCServer.GetHashCode().ToString());
+                }
+                try {
+                    Status = _OPCServer.GetStatus();
+                    _trace.TraceEvent(TraceEventType.Verbose, 0, "OPC server status:\n" +
+                        "\tCurrentTime:     {0}\n" +
+                        "\tMaxReturnValues: {1}\n" +
+                        "\tProductVersion:  {2}\n" +
+                        "\tServerState:     {3}\n" +
+                        "\tStartTime:       {4}\n" +
+                        "\tStatusInfo:      {5}\n" +
+                        "\tVendorInfo:      {6}\n",
+                        Status.CurrentTime,
+                        Status.MaxReturnValues,
+                        Status.ProductVersion,
+                        Status.ServerState,
+                        Status.StartTime,
+                        Status.StatusInfo,
+                        Status.VendorInfo);
+                } catch (Exception e) {
+                    _trace.TraceEvent(TraceEventType.Warning, 0, "Can't get server status: {0}, {1}", url.ToString(), e.Message);
+                }
+                try {
+                    _trace.TraceEvent(TraceEventType.Verbose, 0, "SupportedAggregates:");
+                    SupportedAggregates = _OPCServer.GetAggregates();
+                    foreach (Opc.Hda.Aggregate agg in SupportedAggregates) {
+                        _trace.TraceEvent(TraceEventType.Verbose, 0, "{0}\t{1}\t{2}", agg.ID, agg.Name, agg.Description);
+                    }
+                } catch (Exception e) {
+                    _trace.TraceEvent(TraceEventType.Warning, 0, "Can't get server supported aggregates: {0}, {1}", url.ToString(), e.Message);
+                }
+            } catch (Exception e) {
+                _trace.TraceEvent(TraceEventType.Error, 0, "Connection failed: {0}, {1}", url.ToString(), e.Message);
+                return false;
+            }
+            return true;
+        }
+
+
+        // Checks (validates) given list of tags, and removes non-existent tags from the list
+        // Error messages are written to console.
+        // Returns true if all tags are valid, false otherwise.
+        public bool Validate(List<string> Tagnames) {
+            // Check if tags exist
+            var ItemIds = new Opc.ItemIdentifier[Tagnames.Count()];
+            for (int i = 0; i < Tagnames.Count(); i++) {
+                ItemIds[i] = new Opc.ItemIdentifier(Tagnames[i]);
+            }
+            var res = _OPCServer.ValidateItems(ItemIds);
+            bool all_valid = true;
+            for (int i = Tagnames.Count() - 1; i >= 0; i--) {
+                if (!res[i].ResultID.Succeeded()) {
+                    Console.ForegroundColor = ConsoleColor.Yellow;
+                    Console.WriteLine("Tag {0} is not valid and will not be read. Result_ID={1}", Tagnames[i], res[i].ResultID.ToString());
+                    Console.ResetColor();
+                    Tagnames.RemoveAt(i);
+                    all_valid = false;
+                }
+            }
+            return all_valid;
+        }
+
+        // This method uses Opc.Hda.Server class to read data
+        // If OutWriter is specified, it is applied to data that were read.
+        // In this case OPCHDAItemValues is NOT returned, to save memory. 
+        public bool Read(string strStartTime,
+                         string strEndTime,
+                         string[] Tagnames,
+                         int AggregateID,
+                         int MaxValues,
+                         int ResampleInterval,
+                         bool IncludeBounds,
+                         bool read_raw,
+                         OutputWriter OutWriter,
+                         out Opc.Hda.ItemValueCollection[] OPCHDAItemValues) {
+
+            if ((Tagnames == null) || (Tagnames.Count() == 0)) {
+                _trace.TraceEvent(TraceEventType.Error, 0, "HDAClient.Read: no tagnames to read");
+                OPCHDAItemValues = null;
+                return false;
+            }
+
+            if (!read_raw && !(SupportedAggregates.Any(a => a.ID == AggregateID))) {
+                _trace.TraceEvent(TraceEventType.Error, 0, "HDAClient.Read: this aggregate is not supported");
+                OPCHDAItemValues = null;
+                return false;
+            }
+
+            var ItemIds = new Opc.ItemIdentifier[Tagnames.Count()];
+            for (int i = 0; i < Tagnames.Count(); i++) {
+                ItemIds[i] = new Opc.ItemIdentifier(Tagnames[i]);
+            }
+            // When using Server.ReadProcessed instead of Trend.ReadProcessed, we have to manually Server.CreateItems before.
+            // We also have to call ReleaseItems after use
+            var ItemIDResults = _OPCServer.CreateItems(ItemIds);
+            for (int i = 0; i < Tagnames.Count(); i++) {
+                if (!ItemIDResults[i].ResultID.Succeeded()) {
+                    _trace.TraceEvent(TraceEventType.Error, 0, "Tag {0} from the read list is still not valid! Result_ID={1}", Tagnames[i], ItemIDResults[i].ResultID.ToString());
+                }
+            }
+
+            DateTime dtStartTime, dtEndTime;
+            Opc.Hda.Time hdaStartTime, hdaEndTime;
+            ConvertStrDatetimeToHDADatetime(strStartTime, out dtStartTime, out hdaStartTime);
+            ConvertStrDatetimeToHDADatetime(strEndTime, out dtEndTime, out hdaEndTime);
+
+            // Specified dtStartTime may be > than dtEndTime, this means that data should be returned in reverse order (see spec)
+            int order = 1;
+            if (dtStartTime > dtEndTime)
+                order = -1;
+
+            Opc.Hda.ItemValueCollection[] tmpOPCHDAItemValues = null;
+            OPCHDAItemValues = null;
+
+            try {
+                if (read_raw) {
+                    if (Status == null)
+                    {
+                        if (MaxValues == -1) MaxValues = 0;
+                    }
+                    else
+                        if (MaxValues == -1 || MaxValues > Status.MaxReturnValues)
+                        {
+                            _trace.TraceEvent(TraceEventType.Verbose, 0, "MaxValue was set to {0} (server cannot return more).", Status.MaxReturnValues);
+                            MaxValues = Status.MaxReturnValues;
+                        }
+                    tmpOPCHDAItemValues = _OPCServer.ReadRaw(hdaStartTime, hdaEndTime, MaxValues, IncludeBounds, ItemIDResults);
+                    if (OutWriter != null) {
+                        OutWriter.WriteHeader(tmpOPCHDAItemValues);
+                        OutWriter.Write(tmpOPCHDAItemValues);
+                    } else {
+                        OPCHDAItemValues = tmpOPCHDAItemValues;
+                    }
+                } else { // ReadProcessed
+                    var Items = new Opc.Hda.Item[Tagnames.Count()];
+                    for (int i = 0; i < Tagnames.Count(); i++) {
+                        Items[i] = new Opc.Hda.Item(ItemIDResults[i]);
+                        Items[i].AggregateID = AggregateID;
+                    }
+
+                    // Server returns data including start datetime, excluding last datetime: [dtStartPortion, dtEndPortion)
+                    DateTime dtStartPortion = dtStartTime;
+                    DateTime dtEndPortion;
+
+                    while (order * ((dtEndTime - dtStartPortion).TotalSeconds) > 0) {
+                        // is 32-bit int enough for Seconds? Yes, it's 68 years
+                        int numvalues =  (int)  Math.Abs((dtEndTime - dtStartPortion).TotalSeconds / ResampleInterval);
+                        if (numvalues > Status.MaxReturnValues) {
+                            dtEndPortion = dtStartPortion.AddSeconds(ResampleInterval * Status.MaxReturnValues * order);
+                            numvalues = Status.MaxReturnValues;
+                        } else
+                            dtEndPortion = dtEndTime;
+
+                        _trace.TraceEvent(TraceEventType.Verbose, 0, "Reading {0} values from {1} to {2}",
+                            numvalues, dtStartPortion.ToString(), dtEndPortion.ToString());
+
+                        tmpOPCHDAItemValues = _OPCServer.ReadProcessed(new Opc.Hda.Time(dtStartPortion),
+                            new Opc.Hda.Time(dtEndPortion), ResampleInterval, Items);
+
+                        if (dtStartPortion.Equals(dtStartTime)) {
+                            // if it was a first call
+                            if (OutWriter != null) {
+                                OutWriter.WriteHeader(tmpOPCHDAItemValues);
+                                OutWriter.Write(tmpOPCHDAItemValues);
+                            } else {
+                                OPCHDAItemValues = tmpOPCHDAItemValues;
+                            }
+                        } else {
+                            if (OutWriter != null) {
+                                OutWriter.Write(tmpOPCHDAItemValues);
+                            } else {
+                                for (int i = 0; i < tmpOPCHDAItemValues.Count(); i++)
+                                    OPCHDAItemValues[i].AddRange(tmpOPCHDAItemValues[i]);
+                            }
+                        }
+                        dtStartPortion = dtEndPortion;
+                    }
+                }
+                if (OPCHDAItemValues != null) {
+                    _trace.TraceEvent(TraceEventType.Verbose, 0, "Number of tags = OPCHDAItemValues.Count()={0}", OPCHDAItemValues.Count());
+                    _trace.TraceEvent(TraceEventType.Verbose, 0, "Number of values for the first tag = OPCHDAItemValues[0].Count={0}",
+                        OPCHDAItemValues[0].Count);
+                }
+                return true;
+            } catch (Opc.ResultIDException e) {
+                _trace.TraceEvent(TraceEventType.Error, 0, "Opc.ResultIDException:" + e.ToString());
+                // anyway, let's try to examine data
+                if (tmpOPCHDAItemValues == null) {
+                    _trace.TraceEvent(TraceEventType.Error, 0, "tmpOPCHDAItemValues == null");
+                } else {
+                    foreach (Opc.Hda.ItemValueCollection item in tmpOPCHDAItemValues) {
+                        _trace.TraceEvent(TraceEventType.Error, 0, "For tag {0}  the ResultID is {1}", item.ItemName, item.ResultID.ToString());
+                    }
+                }
+                return false;
+            } catch (Exception e) {
+                _trace.TraceEvent(TraceEventType.Error, 0, e.Message);
+                _trace.TraceEvent(TraceEventType.Error, 0, e.GetType().ToString());
+
+                if (e.Data.Count > 0) {
+                    _trace.TraceEvent(TraceEventType.Verbose, 0, "  Extra details:");
+                    foreach (System.Collections.DictionaryEntry de in e.Data)
+                        _trace.TraceEvent(TraceEventType.Verbose, 0, "    Key: {0,-20}      Value: {1}",
+                                          "'" + de.Key.ToString() + "'", de.Value);
+                }
+                return false;
+            } finally {
+                _trace.TraceEvent(TraceEventType.Verbose, 0, "Releasing items.");
+                _OPCServer.ReleaseItems(ItemIds);
+                for (int i = 0; i < Tagnames.Count(); i++) {
+                    if (!ItemIDResults[i].ResultID.Succeeded()) {
+                        _trace.TraceEvent(TraceEventType.Error, 0, "Tag {0} couldn't be released! Result_ID={1}", Tagnames[i], ItemIDResults[i].ResultID.ToString());
+                    }
+                }
+                if (OutWriter != null)
+                    OutWriter.Close();
+            }
+        }
+
+
+        public void Disconnect() {
+            if (_OPCServer != null) {
+                if (_OPCServer.IsConnected) {
+                    _OPCServer.Disconnect();
+                    _trace.TraceEvent(TraceEventType.Verbose, 0, "Sucessfully disconnected from OPC HDA server.");
+                } else {
+                    _trace.TraceEvent(TraceEventType.Verbose, 0, "OPC HDA server is unexpectedly disconnected");
+                }
+                _OPCServer.Dispose();
+            }
+        }
+
+        private void ConvertStrDatetimeToHDADatetime(string strDateTime, out DateTime dtDateTime, out Opc.Hda.Time hdaDateTime) {
+            //Constructor Opc.Hda.Time(String) produces relative time, constructor Opc.Hda.Time(DateTime) produces absolute time. 
+            //Constructor Opc.Hda.Time(String) doesn't parse the string. In case if time string is wrong, 
+            //exception will be fired only when ReadProcessed is called.
+            try {
+                //Try to parse date and time. If it is in relative time format (for example NOW-30D),
+                //exception will be generated
+                dtDateTime = DateTime.Parse(strDateTime);
+                //No exception => date and time in absolute format, pass them to Opc.Hda.Time constructor as DateTime
+                hdaDateTime = new Opc.Hda.Time(dtDateTime);
+            } catch (FormatException) {
+                //Exception fired => Date and time in relative format.
+                //Pass them to Opc.Hda.Time constructor as strings
+                hdaDateTime = new Opc.Hda.Time(strDateTime);
+                dtDateTime = hdaDateTime.ResolveTime();
+            }
+
+            _trace.TraceEvent(TraceEventType.Verbose, 0, "Timestamp {0} was recognized as {1}, IsRelative: {2}",
+                strDateTime, hdaDateTime.ToString(), hdaDateTime.IsRelative);
+
+            return;
+        }
+    }
+}